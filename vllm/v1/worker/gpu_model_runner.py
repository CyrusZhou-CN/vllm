# SPDX-License-Identifier: Apache-2.0

import gc
import time
import weakref
from typing import TYPE_CHECKING, Optional, Union

import numpy as np
import torch
import torch.distributed
import torch.nn as nn

from vllm.attention import AttentionType, get_attn_backend
from vllm.attention.layer import Attention
from vllm.config import CompilationLevel, VllmConfig
from vllm.distributed.parallel_state import get_pp_group, graph_capture
from vllm.forward_context import set_forward_context
from vllm.inputs import INPUT_REGISTRY
from vllm.logger import init_logger
from vllm.model_executor.layers.fused_moe import FusedMoE
from vllm.model_executor.layers.rotary_embedding import MRotaryEmbedding
from vllm.model_executor.model_loader import get_model
from vllm.multimodal import MULTIMODAL_REGISTRY, MultiModalKwargs
from vllm.multimodal.utils import group_mm_inputs_by_modality
from vllm.sampling_params import SamplingType
from vllm.sequence import IntermediateTensors
from vllm.utils import (STR_DTYPE_TO_TORCH_DTYPE, DeviceMemoryProfiler,
                        LayerBlockType, LazyLoader, cdiv,
                        is_pin_memory_available)
from vllm.v1.attention.backends.flash_attn import FlashAttentionMetadata
from vllm.v1.core.encoder_cache_manager import compute_encoder_budget
from vllm.v1.engine.mm_input_cache import MMInputCacheClient
from vllm.v1.kv_cache_interface import (FullAttentionSpec, KVCacheConfig,
                                        KVCacheSpec)
from vllm.v1.outputs import (EMPTY_MODEL_RUNNER_OUTPUT, LogprobsTensors,
                             ModelRunnerOutput)
from vllm.v1.sample.metadata import SamplingMetadata
from vllm.v1.sample.rejection_sampler import INVALID_TOKEN_ID, RejectionSampler
from vllm.v1.spec_decode.ngram_proposer import NgramProposer
from vllm.v1.utils import bind_kv_cache
from vllm.v1.worker.gpu_input_batch import CachedRequestState, InputBatch
from vllm.v1.worker.lora_model_runner_mixin import LoRAModelRunnerMixin

if TYPE_CHECKING:
    import xgrammar as xgr

    from vllm.v1.core.scheduler_output import SchedulerOutput
else:
    xgr = LazyLoader("xgr", globals(), "xgrammar")

logger = init_logger(__name__)


class GPUModelRunner(LoRAModelRunnerMixin):

    def __init__(
        self,
        vllm_config: VllmConfig,
        device: torch.device,
    ):
        self.vllm_config = vllm_config
        self.model_config = vllm_config.model_config
        self.cache_config = vllm_config.cache_config
        self.lora_config = vllm_config.lora_config
        self.load_config = vllm_config.load_config
        self.parallel_config = vllm_config.parallel_config
        self.scheduler_config = vllm_config.scheduler_config
        self.speculative_config = vllm_config.speculative_config
        self.prompt_adapter_config = vllm_config.prompt_adapter_config
        self.observability_config = vllm_config.observability_config

        model_config = self.model_config
        cache_config = self.cache_config
        scheduler_config = self.scheduler_config
        parallel_config = self.parallel_config
        self.device = device
        self.pin_memory = is_pin_memory_available()
        self.dtype = self.model_config.dtype
        if cache_config.cache_dtype == "auto":
            self.kv_cache_dtype = self.dtype
        else:
            self.kv_cache_dtype = STR_DTYPE_TO_TORCH_DTYPE[
                cache_config.cache_dtype]

        self.is_multimodal_model = model_config.is_multimodal_model
        self.sliding_window = model_config.get_sliding_window()
        self.block_size = cache_config.block_size
        self.max_model_len = model_config.max_model_len
        self.max_num_blocks_per_req = cdiv(self.max_model_len, self.block_size)
        self.max_num_tokens = scheduler_config.max_num_batched_tokens
        self.max_num_reqs = scheduler_config.max_num_seqs

        # Model-related.
        self.num_attn_layers = model_config.get_num_layers_by_block_type(
            parallel_config, LayerBlockType.attention)
        self.num_query_heads = model_config.get_num_attention_heads(
            parallel_config)
        self.num_kv_heads = model_config.get_num_kv_heads(parallel_config)
        self.head_size = model_config.get_head_size()
        self.hidden_size = model_config.get_hidden_size()

        self.attn_backend = get_attn_backend(
            self.head_size,
            self.dtype,
            self.kv_cache_dtype,
            self.block_size,
            self.model_config.is_attention_free,
            use_mla=self.model_config.use_mla,
        )
        if self.attn_backend is None:
            error_msg = (
                f"Error with get_att_backend: {self.head_size=}, "
                f"{self.dtype=}, {self.kv_cache_dtype=}, {self.block_size=}, "
                f"{self.model_config.is_attention_free=}, "
                f"{self.model_config.use_mla=}")
            logger.error(error_msg)
            raise NotImplementedError(
                "Non-Attention backend is not supported by V1 GPUModelRunner.")

        self.attn_metadata_builder = self.attn_backend.get_builder_cls()(
            weakref.proxy(self))

        # Multi-modal data support
        self.input_registry = INPUT_REGISTRY
        self.mm_registry = MULTIMODAL_REGISTRY
        self.uses_mrope = model_config.uses_mrope

        if self.is_multimodal_model:
            # NOTE: Initialized client is only used for processing dummy
            # multimodal data into multimodal kwargs for GPU memory profiling.
            # Only applicable to multimodal models with legacy input mapper.
            self.mm_input_mapper_profiling = MMInputCacheClient(
                self.model_config)
            self.mm_input_mapper_profiling.use_cache = False

        encoder_compute_budget, encoder_cache_size = compute_encoder_budget(
            model_config=model_config,
            scheduler_config=scheduler_config,
        )
        self.max_num_encoder_input_tokens = encoder_compute_budget
        self.encoder_cache_size = encoder_cache_size

        # Lazy initialization
        # self.model: nn.Module  # Set after load_model
        self.kv_caches: list[torch.Tensor] = []
        # req_id -> (input_id -> encoder_output)
        self.encoder_cache: dict[str, dict[int, torch.Tensor]] = {}

        # Set up speculative decoding.
        self.use_spec_decode = False
        if self.speculative_config:
            self.use_spec_decode = True
            self.rejection_sampler = RejectionSampler()
            # TODO: find a better way to check if we are using ngram.
            assert self.speculative_config.ngram_prompt_lookup_min, \
                    "Currently, only ngram spec decode is supported in V1."
            if get_pp_group().is_last_rank:
                self.drafter = NgramProposer()
                # Trigger Numba JIT compilation for N-gram proposer.
                # This usually takes less than 1 second.
                self.drafter.propose(
                    np.zeros(1024, dtype=np.int32),
                    self.speculative_config.ngram_prompt_lookup_min,
                    self.speculative_config.num_speculative_tokens,
                )

        # Request states.
        self.requests: dict[str, CachedRequestState] = {}
        # Persistent batch.
        self.input_batch = InputBatch(
            max_num_reqs=self.max_num_reqs,
            max_model_len=self.max_model_len,
            max_num_blocks_per_req=self.max_num_blocks_per_req,
            device=self.device,
            pin_memory=self.pin_memory,
            vocab_size=model_config.get_vocab_size(),
        )

        self.use_cuda_graph = (self.vllm_config.compilation_config.level
                               == CompilationLevel.PIECEWISE
                               and not self.model_config.enforce_eager)
        # TODO(woosuk): Provide an option to tune the max cudagraph batch size.
        # The convention is different.
        # self.cudagraph_batch_sizes sorts in ascending order.
        # The batch sizes in the config are in descending order.
        self.cudagraph_batch_sizes = list(
            reversed(
                self.vllm_config.compilation_config.cudagraph_capture_sizes))

        # Cache the device properties.
        self.device_properties = torch.cuda.get_device_properties(self.device)
        self.num_sms = self.device_properties.multi_processor_count

        # Persistent buffers for CUDA graphs.
        self.input_ids = torch.zeros(self.max_num_tokens,
                                     dtype=torch.int32,
                                     device=self.device)
        self.positions = torch.zeros(self.max_num_tokens,
                                     dtype=torch.int64,
                                     device=self.device)
        # None in the first PP rank. The rest are set after load_model.
        self.intermediate_tensors: Optional[IntermediateTensors] = None

        # Only relevant for models using M-RoPE (e.g, Qwen2-VL)
        if self.uses_mrope:
            # NOTE: `mrope_positions` is implemented with one additional dummy
            # position on purpose to make it non-contiguous so that it can work
            # with torch compile.
            # See detailed explanation in https://github.com/vllm-project/vllm/pull/12128#discussion_r1926431923

            # NOTE: When M-RoPE is enabled, position ids are 3D regardless of
            # the modality of inputs. For text-only inputs, each dimension has
            # identical position IDs, making M-RoPE functionally equivalent to
            # 1D-RoPE.
            # See page 5 of https://arxiv.org/abs/2409.12191
            self.mrope_positions = torch.zeros((3, self.max_num_tokens + 1),
                                               dtype=torch.int64,
                                               device=self.device)
            self.mrope_positions_cpu = torch.zeros(
                (3, self.max_num_tokens + 1),
                dtype=torch.int64,
                device="cpu",
                pin_memory=self.pin_memory)

        self.inputs_embeds = torch.zeros(
            (self.max_num_tokens, self.hidden_size),
            dtype=self.dtype,
            device=self.device)

        # OPTIMIZATION: Cache the tensors rather than creating them every step.
        self.arange_np = np.arange(max(self.max_num_reqs + 1,
                                       self.max_model_len,
                                       self.max_num_tokens),
                                   dtype=np.int32)
        # NOTE(woosuk): These tensors are "stateless", i.e., they are literally
        # a faster version of creating a new tensor every time. Thus, we should
        # not make any assumptions about the values in these tensors.
        self.input_ids_cpu = torch.zeros(self.max_num_tokens,
                                         dtype=torch.int32,
                                         device="cpu",
                                         pin_memory=self.pin_memory)
        self.input_ids_np = self.input_ids_cpu.numpy()
        self.positions_cpu = torch.zeros(self.max_num_tokens,
                                         dtype=torch.int64,
                                         device="cpu",
                                         pin_memory=self.pin_memory)
        self.positions_np = self.positions_cpu.numpy()
        self.slot_mapping_cpu = torch.zeros(self.max_num_tokens,
                                            dtype=torch.int32,
                                            device="cpu",
                                            pin_memory=self.pin_memory)
        self.slot_mapping_np = self.slot_mapping_cpu.numpy()
        self.query_start_loc_cpu = torch.zeros(self.max_num_reqs + 1,
                                               dtype=torch.int32,
                                               device="cpu",
                                               pin_memory=self.pin_memory)
        self.query_start_loc_np = self.query_start_loc_cpu.numpy()
        self.seq_lens_cpu = torch.zeros(self.max_num_reqs,
                                        dtype=torch.int32,
                                        device="cpu",
                                        pin_memory=self.pin_memory)
        self.seq_lens_np = self.seq_lens_cpu.numpy()

    def _update_states(self, scheduler_output: "SchedulerOutput") -> None:
        """Update the cached states and the persistent batch with the scheduler
        output.

        The updated states are used by the `_prepare_inputs` function to create
        the input GPU tensors for the model.

        The SamplingMetadata is updated and copied to the GPU if there is a
        new/resumed/paused/finished request in the batch.
        """
        # Remove finished requests from the cached states.
        for req_id in scheduler_output.finished_req_ids:
            self.requests.pop(req_id, None)
            self.encoder_cache.pop(req_id, None)
        # Remove the finished requests from the persistent batch.
        # NOTE(woosuk): There could be an edge case where finished_req_ids and
        # scheduled_req_ids overlap. This happens when a request is aborted and
        # then resubmitted with the same ID. In this case, we treat them as two
        # distinct requests - clearing the cached states for the first request
        # and handling the second as a new request.
        removed_req_indices: list[int] = []
        for req_id in scheduler_output.finished_req_ids:
            req_index = self.input_batch.remove_request(req_id)
            if req_index is not None:
                removed_req_indices.append(req_index)

        # Free the cached encoder outputs.
        for req_id, input_id in scheduler_output.free_encoder_input_ids:
            encoder_outputs = self.encoder_cache.get(req_id)
            if encoder_outputs is not None:
                encoder_outputs.pop(input_id, None)
                if not encoder_outputs:
                    self.encoder_cache.pop(req_id, None)

        # Remove the unscheduled requests from the persistent batch.
        # NOTE(woosuk): The unscheduled requests are either preempted requests
        # or running requests that are not scheduled in this step. We remove
        # them from the persistent batch but keep their cached states since
        # they will be scheduled again sometime in the future.
        scheduled_req_ids = scheduler_output.num_scheduled_tokens.keys()
        cached_req_ids = self.input_batch.req_id_to_index.keys()
        unscheduled_req_ids = cached_req_ids - scheduled_req_ids
        # NOTE(woosuk): The persistent batch optimization assumes that
        # consecutive batches contain mostly the same requests. If batches
        # have low request overlap (e.g., alternating between two distinct
        # sets of requests), this optimization becomes very inefficient.
        for req_id in unscheduled_req_ids:
            req_index = self.input_batch.remove_request(req_id)
            assert req_index is not None
            removed_req_indices.append(req_index)

        req_ids_to_add: list[str] = []
        # Add new requests to the cached states.
        for new_req_data in scheduler_output.scheduled_new_reqs:
            req_id = new_req_data.req_id
            sampling_params = new_req_data.sampling_params
            if sampling_params.sampling_type == SamplingType.RANDOM_SEED:
                generator = torch.Generator(device=self.device)
                generator.manual_seed(sampling_params.seed)
            else:
                generator = None

            self.requests[req_id] = CachedRequestState(
                req_id=req_id,
                prompt_token_ids=new_req_data.prompt_token_ids,
                prompt=new_req_data.prompt,
                mm_inputs=new_req_data.mm_inputs,
                mm_positions=new_req_data.mm_positions,
                sampling_params=sampling_params,
                generator=generator,
                block_ids=new_req_data.block_ids,
                num_computed_tokens=new_req_data.num_computed_tokens,
                output_token_ids=[],
                lora_request=new_req_data.lora_request,
            )

            # Only relevant for models using M-RoPE (e.g, Qwen2-VL)
            if self.uses_mrope:
                image_grid_thw = []
                video_grid_thw = []
                second_per_grid_ts = []
                for mm_input in self.requests[req_id].mm_inputs:
                    if mm_input.get("image_grid_thw") is not None:
                        image_grid_thw.extend(
                            mm_input["image_grid_thw"].tolist())
                    if mm_input.get("video_grid_thw") is not None:
                        video_grid_thw.extend(
                            mm_input["video_grid_thw"].tolist())
                    if mm_input.get("second_per_grid_ts") is not None:
                        second_per_grid_ts.extend(
                            mm_input["second_per_grid_ts"])

                hf_config = self.model_config.hf_config

                self.requests[req_id].mrope_positions, \
                    self.requests[req_id].mrope_position_delta = \
                    MRotaryEmbedding.get_input_positions_tensor(
                        self.requests[req_id].prompt_token_ids,
                        hf_config=hf_config,
                        image_grid_thw=image_grid_thw,
                        video_grid_thw=video_grid_thw,
                        second_per_grid_ts=second_per_grid_ts,
                    )

            req_ids_to_add.append(req_id)

        # Update the states of the running/resumed requests.
        for req_data in scheduler_output.scheduled_cached_reqs:
            req_id = req_data.req_id
            req_state = self.requests[req_id]

            # Update the cached states.
            num_computed_tokens = req_data.num_computed_tokens
            req_state.num_computed_tokens = num_computed_tokens
            # Add the sampled token(s) from the previous step (if any).
            # This doesn't include "unverified" tokens like spec decode tokens.
            num_new_tokens = (num_computed_tokens +
                              len(req_data.new_token_ids) -
                              req_state.num_tokens)
            if num_new_tokens == 1:
                # Avoid slicing list in most common case.
                req_state.output_token_ids.append(req_data.new_token_ids[-1])
            elif num_new_tokens > 0:
                req_state.output_token_ids.extend(
                    req_data.new_token_ids[-num_new_tokens:])
            # Update the block IDs.
            if not req_data.resumed_from_preemption:
                # Append the new blocks to the existing block IDs.
                req_state.block_ids.extend(req_data.new_block_ids)
            else:
                # The request is resumed from preemption.
                # Replace the existing block IDs with the new ones.
                req_state.block_ids = req_data.new_block_ids

            req_index = self.input_batch.req_id_to_index.get(req_id)
            if req_index is None:
                # The request is not in the persistent batch.
                # The request was either preempted and resumed later, or was not
                # scheduled in the previous step and needs to be added again.
                req_ids_to_add.append(req_id)
                continue

            # Update the persistent batch.
            self.input_batch.num_computed_tokens_cpu[req_index] = (
                num_computed_tokens)
            self.input_batch.block_table.append_row(req_data.new_block_ids,
                                                    req_index)
            # Add new_token_ids to token_ids_cpu.
            start_token_index = num_computed_tokens
            end_token_index = num_computed_tokens + len(req_data.new_token_ids)
            self.input_batch.token_ids_cpu[
                req_index,
                start_token_index:end_token_index] = req_data.new_token_ids
            self.input_batch.num_tokens_no_spec[req_index] = end_token_index
            # Add spec_token_ids to token_ids_cpu.
            spec_token_ids = scheduler_output.scheduled_spec_decode_tokens.get(
                req_id, ())
            if spec_token_ids:
                start_index = end_token_index
                end_token_index += len(spec_token_ids)
                self.input_batch.token_ids_cpu[
                    req_index, start_index:end_token_index] = spec_token_ids
            # NOTE(woosuk): `num_tokens` here may include spec decode tokens.
            self.input_batch.num_tokens[req_index] = end_token_index

        # Check if the batch has changed. If not, we can skip copying the
        # sampling metadata from CPU to GPU.
        batch_changed = len(removed_req_indices) > 0 or len(req_ids_to_add) > 0

        # Add the new or resumed requests to the persistent batch.
        # The smaller empty indices are filled first.
        removed_req_indices = sorted(removed_req_indices, reverse=True)
        for req_id in req_ids_to_add:
            req_state = self.requests[req_id]
            if removed_req_indices:
                # Fill the empty index.
                req_index = removed_req_indices.pop()
            else:
                # Append to the end.
                req_index = None
            self.input_batch.add_request(req_state, req_index)

        # Condense the batched states if there are empty indices.
        if removed_req_indices:
            self.input_batch.condense(removed_req_indices)

        if batch_changed:
            self.input_batch.refresh_sampling_metadata()

    def _prepare_inputs(
        self,
        scheduler_output: "SchedulerOutput",
    ) -> tuple[FlashAttentionMetadata, torch.Tensor]:
        total_num_scheduled_tokens = scheduler_output.total_num_scheduled_tokens
        assert total_num_scheduled_tokens > 0
        num_reqs = self.input_batch.num_reqs
        assert num_reqs > 0

        # Some attention backends (namely MLA) may want to separate requests
        # based on if the attention computation will be compute-bound or
        # memory-bound. This gives them a hook to do that.
        modified_batch = self.attn_metadata_builder.reorder_batch(
            self.input_batch, scheduler_output)
        if modified_batch:
            self.input_batch.refresh_sampling_metadata()

        # OPTIMIZATION: Start copying the block table first.
        # This way, we can overlap the copy with the following CPU operations.
        self.input_batch.block_table.commit(num_reqs)

        # Get the number of scheduled tokens for each request.
        # TODO: The Python loop can be slow. Optimize.
        num_scheduled_tokens = np.empty(num_reqs, dtype=np.int32)
        max_num_scheduled_tokens = 0
        for i, req_id in enumerate(self.input_batch.req_ids):
            num_tokens = scheduler_output.num_scheduled_tokens[req_id]
            num_scheduled_tokens[i] = num_tokens
            max_num_scheduled_tokens = max(max_num_scheduled_tokens,
                                           num_tokens)

        # Get request indices.
        # E.g., [2, 5, 3] -> [0, 0, 1, 1, 1, 1, 1, 2, 2, 2]
        req_indices = np.repeat(self.arange_np[:num_reqs],
                                num_scheduled_tokens)

        # Get batched arange.
        # E.g., [2, 5, 3] -> [0, 1, 0, 1, 2, 3, 4, 0, 1, 2]
        # Equivalent to but faster than:
        # np.concatenate([np.arange(n) for n in num_scheduled_tokens])
        # Step 1. [2, 5, 3] -> [2, 7, 10]
        cu_num_tokens = np.cumsum(num_scheduled_tokens)
        # Step 2. [2, 7, 10] -> [0, 0, 2, 2, 2, 2, 2, 7, 7, 7]
        cumsums_offsets = np.repeat(cu_num_tokens - num_scheduled_tokens,
                                    num_scheduled_tokens)
        # Step 3. [0, 1, 0, 1, 2, 3, 4, 0, 1, 2]
        arange = self.arange_np[:total_num_scheduled_tokens] - cumsums_offsets

        # Get positions.
        positions_np = self.positions_np[:total_num_scheduled_tokens]
        np.add(self.input_batch.num_computed_tokens_cpu[req_indices],
               arange,
               out=positions_np)

        # Calculate M-RoPE positions.
        # Only relevant for models using M-RoPE (e.g, Qwen2-VL)
        if self.uses_mrope:
            self._calc_mrope_positions(scheduler_output)

        # Get token indices.
        # E.g., [0, 1, 0, 1, 2, 3, 4, 0, 1, 2]
        # -> [0, 1, M, M + 1, M + 2, M + 3, M + 4, 2 * M, 2 * M + 1, 2 * M + 2]
        # where M is the max_model_len.
        token_indices = (positions_np +
                         req_indices * self.input_batch.token_ids_cpu.shape[1])

        # NOTE(woosuk): We use torch.index_select instead of np.take here
        # because torch.index_select is much faster than np.take for large
        # tensors.
        torch.index_select(self.input_batch.token_ids_cpu_tensor.flatten(),
                           0,
                           torch.from_numpy(token_indices),
                           out=self.input_ids_cpu[:total_num_scheduled_tokens])

        # Calculate the slot mapping.
        # E.g., [0, 1, 0, 1, 2, 3, 4, 0, 1, 2]
        # -> [0, 0, K, K, K + 1, K + 1, K + 2, 2 * K, 2 * K, 2 * K + 1]
        # where K is the max_num_blocks_per_req and the block size is 2.
        # NOTE(woosuk): We can't simply use `token_indices // block_size` here
        # because M (max_model_len) is not necessarily divisible by block_size.
        block_table_indices = (req_indices * self.max_num_blocks_per_req +
                               positions_np // self.block_size)
        # NOTE(woosuk): We use torch.index_select instead of np.take here
        # because torch.index_select is much faster than np.take for large
        # tensors.
        block_table_cpu = self.input_batch.block_table.get_cpu_tensor()
        block_numbers = block_table_cpu.flatten()[block_table_indices].numpy()
        block_offsets = positions_np % self.block_size
        np.add(block_numbers * self.block_size,
               block_offsets,
               out=self.slot_mapping_np[:total_num_scheduled_tokens])

        # Prepare the attention metadata.
        self.query_start_loc_np[0] = 0
        self.query_start_loc_np[1:num_reqs + 1] = cu_num_tokens

        self.seq_lens_np[:num_reqs] = (
            self.input_batch.num_computed_tokens_cpu[:num_reqs] +
            num_scheduled_tokens)

        # Copy the tensors to the GPU.
        self.input_ids[:total_num_scheduled_tokens].copy_(
            self.input_ids_cpu[:total_num_scheduled_tokens], non_blocking=True)
        if self.uses_mrope:
            # Only relevant for models using M-RoPE (e.g, Qwen2-VL)
            self.mrope_positions[:, :total_num_scheduled_tokens].copy_(
                self.mrope_positions_cpu[:, :total_num_scheduled_tokens],
                non_blocking=True)
        else:
            # Common case (1D positions)
            self.positions[:total_num_scheduled_tokens].copy_(
                self.positions_cpu[:total_num_scheduled_tokens],
                non_blocking=True)

        # Prepare for cascade attention if needed.
        common_prefix_len = self._compute_cascade_attn_prefix_len(
            num_scheduled_tokens,
            scheduler_output.num_common_prefix_blocks,
        )
        attn_metadata = self.attn_metadata_builder.build(
            num_reqs=num_reqs,
            num_actual_tokens=total_num_scheduled_tokens,
            max_query_len=max_num_scheduled_tokens,
            common_prefix_len=common_prefix_len,
        )

        use_spec_decode = len(
            scheduler_output.scheduled_spec_decode_tokens) > 0
        if use_spec_decode:
            logits_indices = self._calc_spec_decode_metadata(
                scheduler_output, cu_num_tokens)
        else:
            # NOTE(woosuk): Due to chunked prefills, the batch may contain
            # partial requests. While we should not sample any token
            # from these partial requests, we do so for simplicity.
            # We will ignore the sampled tokens from the partial requests.
            # TODO: Support prompt logprobs.
            logits_indices = attn_metadata.query_start_loc[1:] - 1

        # Hot-Swap lora model
        if self.lora_config:
            self.set_active_loras(self.input_batch, num_scheduled_tokens)

        return attn_metadata, logits_indices

    def _compute_cascade_attn_prefix_len(
        self,
        num_scheduled_tokens: np.ndarray,
        num_common_prefix_blocks: int,
    ) -> int:
        """Compute the length of the common prefix for cascade attention.

        NOTE(woosuk): The common prefix length returned by this function
        represents the length used specifically for cascade attention, not the
        actual number of tokens shared between requests. When cascade attention
        is disabled (use_cascade=False), this function returns 0 even if
        requests share common tokens. Additionally, the common prefix length is
        truncated to a multiple of the block size and may be further truncated
        due to implementation details explained below.

        Args:
            num_scheduled_tokens: Number of tokens scheduled per request.
            num_common_prefix_blocks: Number of shared KV cache blocks.

        Returns:
            int: Length of common prefix in tokens.
        """
        common_prefix_len = num_common_prefix_blocks * self.block_size
        if common_prefix_len == 0:
            # Common case.
            return 0

        # NOTE(woosuk): Cascade attention uses two attention kernels: one
        # for the common prefix and the other for the rest. For the first
        # kernel, we concatenate all the query tokens (possibly from
        # different requests) and treat them as if they are from the same
        # request. Then, we use bi-directional attention to process the
        # common prefix in the KV cache. Importantly, this means that the
        # first kernel does not do any masking.

        # Consider the following example:
        # Request 1's input query: [D, E, X]
        # Request 1's kv cache: [A, B, C, D, E, X]
        # Request 1's num_computed_tokens: 3 (i.e., [A, B, C])
        # Request 2's input query: [E, Y]
        # Request 2's kv cache: [A, B, C, D, E, Y]
        # Request 2's num_computed_tokens: 4 (i.e., [A, B, C, D])

        # If we use [A, B, C, D, E] as the common prefix, then the
        # first kernel will compute the bi-directional attention between
        # input query [D, E, X, E, Y] and common prefix [A, B, C, D, E].
        # However, this is wrong because D in Request 1 should not attend to
        # E in the common prefix (i.e., we need masking).
        # To avoid this, [A, B, C, D] should be the common prefix.
        # That is, the common prefix should be capped by the minimum
        # num_computed_tokens among the requests, and plus one to include
        # the first token of the query.

        # In practice, we use [A, B, C] as the common prefix, instead of
        # [A, B, C, D] (i.e., the common prefix is capped by the minimum
        # num_computed_tokens, without plus one).
        # This is because of an implementation detail: We want to always
        # use two kernels for cascade attention. Let's imagine:
        # Request 3's input query: [D]
        # Request 3's kv cache: [A, B, C, D]
        # Request 3's num_computed_tokens: 4 (i.e., [A, B, C, D])
        # If we use [A, B, C, D] as the common prefix for Request 1-3,
        # then Request 3 will be processed only by the first kernel,
        # and the second kernel will get an empty input. While this is not
        # a fundamental problem, our current implementation does not support
        # this case.
        num_reqs = len(num_scheduled_tokens)
        common_prefix_len = min(
            common_prefix_len,
            self.input_batch.num_computed_tokens_cpu[:num_reqs].min())
        # common_prefix_len should be a multiple of the block size.
        common_prefix_len = (common_prefix_len // self.block_size *
                             self.block_size)
        use_cascade = self.attn_backend.use_cascade_attention(
            common_prefix_len=common_prefix_len,
            query_lens=num_scheduled_tokens,
            num_query_heads=self.num_query_heads,
            num_kv_heads=self.num_kv_heads,
            use_alibi=False,  # FIXME
            use_sliding_window=self.sliding_window is not None,
            num_sms=self.num_sms,
        )
        return common_prefix_len if use_cascade else 0

    def _calc_mrope_positions(self, scheduler_output: "SchedulerOutput"):
        mrope_pos_ptr = 0
        for index, req_id in enumerate(self.input_batch.req_ids):
            req = self.requests[req_id]
            assert req.mrope_positions is not None

            num_computed_tokens = \
                self.input_batch.num_computed_tokens_cpu[index]
            num_scheduled_tokens = \
                scheduler_output.num_scheduled_tokens[req_id]
            num_prompt_tokens = len(req.prompt_token_ids)

            if num_computed_tokens + num_scheduled_tokens > num_prompt_tokens:
                prompt_part_len = max(0,
                                      num_prompt_tokens - num_computed_tokens)
                completion_part_len = max(
                    0, num_scheduled_tokens - prompt_part_len)
            else:
                prompt_part_len = num_scheduled_tokens
                completion_part_len = 0

            assert num_scheduled_tokens == prompt_part_len + completion_part_len

            if prompt_part_len > 0:
                # prompt's mrope_positions are pre-computed
                dst_start = mrope_pos_ptr
                dst_end = mrope_pos_ptr + prompt_part_len
                src_start = num_computed_tokens
                src_end = num_computed_tokens + prompt_part_len

                self.mrope_positions_cpu[:, dst_start:dst_end] = \
                    req.mrope_positions[:,src_start:src_end]

                mrope_pos_ptr += prompt_part_len

            if completion_part_len > 0:
                # compute completion's mrope_positions on-the-fly
                dst_start = mrope_pos_ptr
                dst_end = mrope_pos_ptr + completion_part_len

                self.mrope_positions_cpu[:, dst_start:dst_end] = \
                    MRotaryEmbedding.get_next_input_positions_tensor(
                        req.mrope_position_delta,
                        context_len=num_computed_tokens +
                        prompt_part_len,
                        seq_len=num_computed_tokens +
                        prompt_part_len +
                        completion_part_len,
                    )

                mrope_pos_ptr += completion_part_len

    def _calc_spec_decode_metadata(
        self,
        scheduler_output: "SchedulerOutput",
        cu_num_tokens: np.ndarray,
    ) -> torch.Tensor:
        # Get the number of spec decode tokens for each request.
        num_reqs = self.input_batch.num_reqs
        num_spec_decode_tokens = np.empty(num_reqs, dtype=np.int32)
        for i, req_id in enumerate(self.input_batch.req_ids):
            num_spec_decode_tokens[i] = len(
                scheduler_output.scheduled_spec_decode_tokens.get(req_id, ()))

        # Get spec decode logits indices.
        # E.g.,   num_scheduled_tokens: [4, 100, 3,   100, 2]
        #         cu_num_tokens:        [4, 104, 107, 207, 209]
        #         num_spec_tokens_list: [3, 0,   2,   0,   1]
        #         num_sampled_tokens:   [4, 1,   3,   1,   2]
        #         spec_decode_logits_indices:
        #                 [0, 1, 2, 3, 103, 104, 105, 106, 206, 207, 208]
        num_sampled_tokens = num_spec_decode_tokens + 1
        # logits_start_loc: [0, 103, 104, 206, 207]
        logits_start_loc = cu_num_tokens - num_sampled_tokens
        # [0, 103, 104, 206, 207] ->
        #               [0, 0, 0, 0, 103, 104, 104, 104, 206, 207, 207]
        logits_start_loc = np.repeat(logits_start_loc, num_sampled_tokens)
        # The following three lines:
        # [4, 1,   3,   1,   2] -> [0, 1, 2, 3, 0, 0, 1, 2, 0, 0, 1]
        # Step 1. [4, 1, 3, 1, 2] -> [4, 5, 8, 9, 11]
        cu_num_sampled_tokens = np.cumsum(num_sampled_tokens)
        # Step 2. [4, 5, 8, 9, 11] -> [0, 4, 5, 8, 9]
        #         -> [0, 0, 0, 0, 4, 5, 5, 5, 8, 9, 9]
        cumsums_sampled_offsets = np.repeat(
            cu_num_sampled_tokens - num_sampled_tokens, num_sampled_tokens)
        # Step 3.  [0, 1, 2, 3, 4, 5, 6, 7, 8, 9, 10]
        #       -  [0, 0, 0, 0, 4, 5, 5, 5, 8, 9, 9]
        #      -> [0, 1, 2, 3, 0, 0, 1, 2, 0, 0, 1]
        total_num_sampled_tokens = num_sampled_tokens.sum()
        sampled_arange = (self.arange_np[:total_num_sampled_tokens] -
                          cumsums_sampled_offsets)

        # [0, 0, 0, 0, 103, 104, 104, 104, 206, 207, 207] ->
        # [0, 1, 2, 3, 103, 104, 105, 106, 206, 207, 208]
        spec_decode_logits_indices = logits_start_loc + sampled_arange
        return torch.from_numpy(spec_decode_logits_indices).to(
            self.device, non_blocking=True)

    def _execute_encoder(self, scheduler_output: "SchedulerOutput"):
        scheduled_encoder_inputs = scheduler_output.scheduled_encoder_inputs
        if not scheduled_encoder_inputs:
            return

        # Batch the multi-modal inputs.
        mm_inputs: list[MultiModalKwargs] = []
        req_input_ids: list[tuple[str, int]] = []
        for req_id, encoder_input_ids in scheduled_encoder_inputs.items():
            req_state = self.requests[req_id]
            for input_id in encoder_input_ids:
                mm_inputs.append(req_state.mm_inputs[input_id])
                req_input_ids.append((req_id, input_id))

        # Batch mm inputs as much as we can: if a request in the batch has
        # multiple modalities or a different modality than the previous one,
        # we process it separately to preserve item order.
        # FIXME(ywang96): This is a hacky way to deal with multiple modalities
        # in the same batch while still being able to benefit from batching
        # multimodal inputs. The proper solution should be reordering the
        # encoder outputs.
        grouped_mm_inputs_list = group_mm_inputs_by_modality(mm_inputs)

        encoder_outputs = []
        for grouped_mm_inputs in grouped_mm_inputs_list:
            batched_mm_inputs = MultiModalKwargs.batch(grouped_mm_inputs)
            batched_mm_inputs = MultiModalKwargs.as_kwargs(batched_mm_inputs,
                                                           device=self.device)

            # Run the encoder.
            # `curr_group_outputs` is either of the following:
            # 1. A tensor of shape (num_items, feature_size, hidden_size)
            # in case feature_size is fixed across all multimodal items.
            # 2. A list or tuple (length: num_items) of tensors, each of shape
            # (feature_size, hidden_size) in case the feature size is dynamic
            # depending on the input multimodal items.
            curr_group_outputs = self.model.get_multimodal_embeddings(
                **batched_mm_inputs)

            for output in curr_group_outputs:
                encoder_outputs.append(output)

        # Cache the encoder outputs.
        for (req_id, input_id), output in zip(req_input_ids, encoder_outputs):
            if req_id not in self.encoder_cache:
                self.encoder_cache[req_id] = {}
            self.encoder_cache[req_id][input_id] = output

    def _gather_encoder_outputs(
        self,
        scheduler_output: "SchedulerOutput",
    ) -> list[torch.Tensor]:
        encoder_outputs: list[torch.Tensor] = []
        for req_id in self.input_batch.req_ids:
            num_scheduled_tokens = scheduler_output.num_scheduled_tokens[
                req_id]
            req_state = self.requests[req_id]
            num_computed_tokens = req_state.num_computed_tokens
            mm_positions = req_state.mm_positions
            for i, pos_info in enumerate(mm_positions):
                start_pos = pos_info["offset"]
                num_encoder_tokens = pos_info["length"]

                # The encoder output is needed if the two ranges overlap:
                # [num_computed_tokens,
                #  num_computed_tokens + num_scheduled_tokens) and
                # [start_pos, start_pos + num_encoder_tokens)
                if start_pos >= num_computed_tokens + num_scheduled_tokens:
                    # The encoder output is not needed in this step.
                    break
                if start_pos + num_encoder_tokens <= num_computed_tokens:
                    # The encoder output is already processed and stored
                    # in the decoder's KV cache.
                    continue

                start_idx = max(num_computed_tokens - start_pos, 0)
                end_idx = min(
                    num_computed_tokens - start_pos + num_scheduled_tokens,
                    num_encoder_tokens)
                assert start_idx < end_idx
                assert req_id in self.encoder_cache
                assert i in self.encoder_cache[req_id]
                encoder_output = self.encoder_cache[req_id][i]
                encoder_outputs.append(encoder_output[start_idx:end_idx])
        return encoder_outputs

    def get_model(self) -> nn.Module:
        return self.model

    def apply_grammar_bitmask(
        self,
        scheduler_output: "SchedulerOutput",
        logits: torch.Tensor,
    ):
        # Serialization of np.ndarray is much more efficient than a tensor,
        # so we receive it in that format.
        grammar_bitmask = scheduler_output.grammar_bitmask
        if grammar_bitmask is None:
            return

        # We receive the structured output bitmask from the scheduler, but the
        # indices of the requests in the batch may not match the indices of
        # the bitmask since the scheduler doesn't know how the gpu runner is
        # ordering the requests in the batch. We need to sort the bitmask to
        # match the order of the requests used here.
        struct_out_req_batch_indices: dict[str, int] = {}
        indices_match = True
        for req_id in self.input_batch.req_ids:
            mask_index = scheduler_output.structured_output_request_ids.get(
                req_id)
            if mask_index is None:
                # not a structured output request
                continue
            batch_index = self.input_batch.req_id_to_index[req_id]
            if batch_index != mask_index:
                indices_match = False
            struct_out_req_batch_indices[req_id] = batch_index

        if not indices_match:
            # Sort the bitmask to match the order of the requests
            sorted_bitmask = np.zeros_like(grammar_bitmask)
            for req_id, batch_index in struct_out_req_batch_indices.items():
                orig_index = scheduler_output.structured_output_request_ids[
                    req_id]
                sorted_bitmask[batch_index] = grammar_bitmask[orig_index]
            grammar_bitmask = sorted_bitmask

        grammar_bitmask = torch.from_numpy(grammar_bitmask)

        # TODO: compatibility with spec decode
        xgr.apply_token_bitmask_inplace(
            logits,
            grammar_bitmask.to(self.device, non_blocking=True),
            indices=list(struct_out_req_batch_indices.values()),
        )

    @torch.inference_mode()
    def execute_model(
        self,
        scheduler_output: "SchedulerOutput",
        intermediate_tensors: Optional[IntermediateTensors] = None,
    ) -> Union[ModelRunnerOutput, torch.Tensor]:
        self._update_states(scheduler_output)
        if not scheduler_output.total_num_scheduled_tokens:
            # Return empty ModelRunnerOuptut if there's no work to do.
            return EMPTY_MODEL_RUNNER_OUTPUT

        if self.is_multimodal_model:
            # Run the multimodal encoder if any.
            self._execute_encoder(scheduler_output)
            encoder_outputs = self._gather_encoder_outputs(scheduler_output)
        else:
            encoder_outputs = []

        # Prepare the decoder inputs.
        attn_metadata, logits_indices = self._prepare_inputs(scheduler_output)
        num_scheduled_tokens = scheduler_output.total_num_scheduled_tokens
        if (self.use_cuda_graph
                and num_scheduled_tokens <= self.cudagraph_batch_sizes[-1]):
            # Use piecewise CUDA graphs.
            # Add padding to the batch size.
            num_input_tokens = self.vllm_config.pad_for_cudagraph(
                num_scheduled_tokens)
        else:
            # Eager mode.
            num_input_tokens = num_scheduled_tokens
        attn_metadata.num_input_tokens = num_input_tokens

        if self.is_multimodal_model:
            # NOTE(woosuk): To unify token ids and soft tokens (vision
            # embeddings), we always use embeddings (rather than token ids)
            # as input to the multimodal model, even when the input is text.
            input_ids = self.input_ids[:num_scheduled_tokens]
            if encoder_outputs:
                inputs_embeds = self.model.get_input_embeddings(
                    input_ids, encoder_outputs)
            else:
                inputs_embeds = self.model.get_input_embeddings(input_ids)
            # TODO(woosuk): Avoid the copy. Optimize.
            self.inputs_embeds[:num_scheduled_tokens].copy_(inputs_embeds)
            inputs_embeds = self.inputs_embeds[:num_input_tokens]
            input_ids = None
        else:
            # For text-only models, we use token ids as input.
            # While it is possible to use embeddings as input just like the
            # multimodal models, it is not desirable for performance since
            # then the embedding layer is not included in the CUDA graph.
            input_ids = self.input_ids[:num_input_tokens]
            inputs_embeds = None
        if self.uses_mrope:
            positions = self.mrope_positions[:, :num_input_tokens]
        else:
            positions = self.positions[:num_input_tokens]

        if get_pp_group().is_first_rank:
            intermediate_tensors = None
        else:
            assert intermediate_tensors is not None
            assert self.intermediate_tensors is not None
            for k, v in intermediate_tensors.items():
                self.intermediate_tensors[k][:num_input_tokens].copy_(
                    v[:num_input_tokens], non_blocking=True)
            intermediate_tensors = IntermediateTensors({
                k: v[:num_input_tokens]
                for k, v in self.intermediate_tensors.items()
            })

        # Run the decoder.
        # Use persistent buffers for CUDA graphs.
        with set_forward_context(attn_metadata, self.vllm_config):
            hidden_states = self.model(
                input_ids=input_ids,
                positions=positions,
                intermediate_tensors=intermediate_tensors,
                inputs_embeds=inputs_embeds,
            )
        if not get_pp_group().is_last_rank:
            # For mid-pipeline stages, return the hidden states.
            return hidden_states

        hidden_states = hidden_states[:num_scheduled_tokens]
        sample_hidden_states = hidden_states[logits_indices]
        logits = self.model.compute_logits(sample_hidden_states, None)

        # Apply structured output bitmasks if present
        if scheduler_output.grammar_bitmask is not None:
            self.apply_grammar_bitmask(scheduler_output, logits)

        # Sample the next token and get logprobs if needed.
        sampling_metadata = self.input_batch.sampling_metadata
        if not self.use_spec_decode:
            sampler_output = self.model.sample(
                logits=logits,
                sampling_metadata=sampling_metadata,
            )
        else:
            target_probs = self.model.sampler.compute_probs(
                logits, sampling_metadata)
            scheduled_request_ids = scheduler_output.num_scheduled_tokens.keys(
            )
            draft_token_ids = [
                scheduler_output.scheduled_spec_decode_tokens.get(req_id, [])
                for req_id in scheduled_request_ids
            ]
            sampler_output = self.rejection_sampler(draft_token_ids,
                                                    target_probs,
                                                    sampling_metadata)

        # TODO(woosuk): The following loop can be slow since it iterates over
        # the requests one by one. Optimize.
        for i, req_id in enumerate(self.input_batch.req_ids):
            req_state = self.requests[req_id]
            seq_len = (req_state.num_computed_tokens +
                       scheduler_output.num_scheduled_tokens[req_id])
            if seq_len < req_state.num_tokens:
                # Ignore the sampled token.
                # Rewind the generator state as if the token was not sampled.
                generator = self.input_batch.generators.get(i)
                if generator is not None:
                    # This relies on cuda-specific torch-internal impl details
                    generator.set_offset(generator.get_offset() - 4)

        # NOTE: GPU -> CPU Sync happens here.
        # Move as many CPU operations as possible before this sync point.
        logprobs_tensors = sampler_output.logprobs_tensors
        logprobs_lists = logprobs_tensors.tolists() \
            if logprobs_tensors is not None else None

        # Compute prompt logprobs if needed.
        prompt_logprobs_dict = self._get_prompt_logprobs_dict(
            hidden_states,
            scheduler_output,
        )

        # Get the valid generated tokens.
        sampled_token_ids = sampler_output.sampled_token_ids
        max_gen_len = sampled_token_ids.shape[-1]
        if max_gen_len == 1:
            # No spec decode tokens.
            valid_sampled_token_ids = sampled_token_ids.tolist()
        else:
            # Includes spec decode tokens.
            valid_mask = sampled_token_ids != INVALID_TOKEN_ID
            gen_lens = valid_mask.sum(dim=1).tolist()
            # TODO(woosuk): Optimize this.
            valid_sampled_token_ids = [
                seq.tolist()
                for seq in sampled_token_ids[valid_mask].split(gen_lens)
            ]

        if not self.use_spec_decode:
            spec_token_ids = None
        else:
            spec_token_ids = self.generate_draft_token_ids(
                valid_sampled_token_ids)

        return ModelRunnerOutput(
            req_ids=self.input_batch.req_ids,
            req_id_to_index=self.input_batch.req_id_to_index,
            sampled_token_ids=valid_sampled_token_ids,
            spec_token_ids=spec_token_ids,
            logprobs=logprobs_lists,
            prompt_logprobs_dict=prompt_logprobs_dict,
        )

    def generate_draft_token_ids(
        self,
        sampled_token_ids: list[list[int]],
    ) -> list[list[int]]:
        # TODO(woosuk): Optimize.
        draft_token_ids: list[list[int]] = []
        for i, sampled_ids in enumerate(sampled_token_ids):
            num_sampled_ids = len(sampled_ids)
            if not num_sampled_ids:
                # Skip speculative decoding.
                draft_token_ids.append([])
                continue

            # Add sampled_token_ids to token_ids_cpu.
            start_idx = self.input_batch.num_tokens_no_spec[i]
            end_idx = start_idx + num_sampled_ids
            self.input_batch.token_ids_cpu[i, start_idx:end_idx] = sampled_ids
            drafter_output = self.drafter.propose(
                self.input_batch.token_ids_cpu[i, :end_idx],
                self.speculative_config.ngram_prompt_lookup_min,
                self.speculative_config.num_speculative_tokens,
            )
            if drafter_output is None or len(drafter_output) == 0:
                draft_token_ids.append([])
            else:
                draft_token_ids.append(drafter_output.tolist())
        return draft_token_ids

    def load_model(self) -> None:
        logger.info("Starting to load model %s...", self.model_config.model)
        with DeviceMemoryProfiler() as m:  # noqa: SIM117
            time_before_load = time.perf_counter()
            self.model = get_model(vllm_config=self.vllm_config)
            if self.lora_config:
                self.model = self.load_lora_model(self.model,
                                                  self.model_config,
                                                  self.scheduler_config,
                                                  self.lora_config,
                                                  self.device)
            time_after_load = time.perf_counter()
        self.model_memory_usage = m.consumed_memory
        logger.info("Model loading took %.4f GB and %.6f seconds",
                    self.model_memory_usage / float(2**30),
                    time_after_load - time_before_load)

    def _get_prompt_logprobs_dict(
        self,
        hidden_states: torch.Tensor,
        scheduler_output: "SchedulerOutput",
    ) -> dict[str, Optional[LogprobsTensors]]:
        num_prompt_logprobs_dict = self.input_batch.num_prompt_logprobs
        if not num_prompt_logprobs_dict:
            return {}

        prompt_logprobs_dict: dict[str, Optional[LogprobsTensors]] = {}

        # Since prompt logprobs are a rare feature, prioritize simple,
        # maintainable loop over optimal performance.
        completed_prefill_reqs = []
        for req_id, num_prompt_logprobs in num_prompt_logprobs_dict.items():

            num_tokens = scheduler_output.num_scheduled_tokens[req_id]

            # Get metadata for this request.
            request = self.requests[req_id]
            num_prompt_tokens = len(request.prompt_token_ids)
            prompt_token_ids = torch.tensor(request.prompt_token_ids).to(
                self.device, non_blocking=True)

            # Determine number of logits to retrieve.
            start_tok = request.num_computed_tokens + 1
            num_remaining_tokens = num_prompt_tokens - start_tok
            if num_tokens < num_remaining_tokens:
                # This is a chunk, more tokens remain.
                num_logits = num_tokens
            else:
                # This is the last chunk of prompt tokens to return.
                num_logits = num_remaining_tokens
                completed_prefill_reqs.append(req_id)

            # Get the logits corresponding to this req's prompt tokens.
            # If this is a partial request (i.e. chunked prefill),
            # then there is prompt logprob generated for each index.
            req_idx = self.input_batch.req_id_to_index[req_id]
            offset = self.query_start_loc_np[req_idx].item()
            prompt_hidden_states = hidden_states[offset:offset + num_logits]
            logits = self.model.compute_logits(prompt_hidden_states, None)

            # Get the "target" tokens for each index. For prompt at index i,
            # the token at prompt index i+1 is the "sampled" token we want
            # to gather the logprob for.
            tgt_token_ids = prompt_token_ids[start_tok:start_tok + num_logits]

            # Compute prompt logprobs.
            logprobs = self.model.sampler.compute_logprobs(logits)
            token_ids, logprobs, ranks = self.model.sampler.gather_logprobs(
                logprobs, num_prompt_logprobs, tgt_token_ids)

            # Transfer GPU->CPU async.
            prompt_logprobs_dict[req_id] = LogprobsTensors(
                token_ids.to("cpu", non_blocking=True),
                logprobs.to("cpu", non_blocking=True),
                ranks.to("cpu", non_blocking=True),
            )

        # Remove requests that have completed prefill from the batch
        # num_prompt_logprobs_dict.
        for req_id in completed_prefill_reqs:
            del num_prompt_logprobs_dict[req_id]

        # Must synchronize the non-blocking GPU->CPU transfers.
        torch.cuda.synchronize()

        return prompt_logprobs_dict

    @torch.inference_mode()
    def _dummy_run(
        self,
        num_tokens: int,
    ) -> torch.Tensor:
        model = self.model
        if self.is_multimodal_model:
            input_ids = None
            inputs_embeds = self.inputs_embeds[:num_tokens]
        else:
            input_ids = self.input_ids[:num_tokens]
            inputs_embeds = None
        if self.uses_mrope:
            positions = self.mrope_positions[:, :num_tokens]
        else:
            positions = self.positions[:num_tokens]

        if get_pp_group().is_first_rank:
            intermediate_tensors = None
        else:
            if self.intermediate_tensors is None:
                self.intermediate_tensors = (
                    self.model.make_empty_intermediate_tensors(
                        batch_size=self.max_num_tokens,
                        dtype=self.model_config.dtype,
                        device=self.device))
            intermediate_tensors = IntermediateTensors({
                k: v[:num_tokens]
                for k, v in self.intermediate_tensors.items()
            })

        with set_forward_context(None, self.vllm_config,
                                 num_tokens=num_tokens):
            hidden_states = model(
                input_ids=input_ids,
                positions=positions,
                intermediate_tensors=intermediate_tensors,
                inputs_embeds=inputs_embeds,
            )
        return hidden_states

    def profile_run(self) -> None:
        # Profile with multimodal encoder & encoder cache.
        # TODO: handle encoder-decoder models once we support them.
        if (self.is_multimodal_model and self.max_num_encoder_input_tokens > 0
                and self.encoder_cache_size > 0):

            # NOTE: Currently model is profiled with a single non-text
            # modality with the max possible input tokens even when
            # it supports multiple.
            max_tokens_by_modality_dict = (
                MULTIMODAL_REGISTRY.
                get_max_tokens_per_item_by_nonzero_modality(self.model_config))
            dummy_data_modality, max_tokens_per_mm_item = max(
                max_tokens_by_modality_dict.items(), key=lambda item: item[1])

            # Check how many items of this modality can be supported by
            # the encoder budget.
            encoder_budget = min(self.max_num_encoder_input_tokens,
                                 self.encoder_cache_size)

            max_num_mm_items_encoder_budget = cdiv(encoder_budget,
                                                   max_tokens_per_mm_item)

            # Check how many items of this modality can be supported by
            # the decoder budget.
            max_mm_items_per_req = self.mm_registry.get_mm_limits_per_prompt(
                self.model_config)[dummy_data_modality]

            # NOTE: We do not consider max_num_batched_tokens on purpose
            # because the multimodal embeddings can be generated in advance
            # and chunked prefilled.
            max_num_mm_items_decoder_budget = self.max_num_reqs * \
                max_mm_items_per_req

            max_num_mm_items = min(max_num_mm_items_encoder_budget,
                                   max_num_mm_items_decoder_budget)

            logger.info(
                "Encoder cache will be initialized with a budget of %s tokens,"
                " and profiled with %s %s items of the maximum feature size.",
                encoder_budget, max_num_mm_items, dummy_data_modality)

            # Create dummy batch of multimodal inputs.
            dummy_request_data = self.input_registry.dummy_data_for_profiling(
                model_config=self.model_config,
                seq_len=self.max_num_tokens,
                mm_registry=self.mm_registry,
            )
            dummy_mm_data = dummy_request_data.multi_modal_data

            # Dummy data definition in V0 may contain multiple multimodal items
            # (e.g, multiple images) for a single request, therefore here we
            # always replicate first item by max_num_mm_items times since in V1
            # they are scheduled to be processed separately.

            # Case when models have a merged processor, their dummy data is
            # already batched `MultiModalKwargs`, therefore we take the first
            # `MultiModalKwargsItem` from the desired modality to profile on.
            if isinstance(dummy_mm_data, MultiModalKwargs):
                dummy_mm_item = dummy_mm_data.get_item(
                    modality=dummy_data_modality, item_index=0)
                dummy_mm_kwargs = MultiModalKwargs.from_items([dummy_mm_item])

            # Case when models have dummy data explicitly defined as
            # `MultiModalDataDict`, so they need to be processed through input
            # mapper.
            # TODO (ywang96): deprecate this path once merged processor is
            # supported on all models.
            else:
                mm_kwargs_list = self.mm_input_mapper_profiling.process_inputs(
                    mm_data=dummy_mm_data,
                    mm_hashes=None,
                    mm_processor_kwargs=None,
                    precomputed_mm_inputs=None)
                dummy_mm_kwargs = mm_kwargs_list[0]

            batched_dummy_mm_inputs = MultiModalKwargs.batch(
                [dummy_mm_kwargs] * max_num_mm_items)
            batched_dummy_mm_inputs = MultiModalKwargs.as_kwargs(
                batched_dummy_mm_inputs, device=self.device)

            # Run multimodal encoder.
            dummy_encoder_outputs = self.model.get_multimodal_embeddings(
                **batched_dummy_mm_inputs)
            assert len(dummy_encoder_outputs) == max_num_mm_items, (
                "Expected dimension 0 of encoder outputs to match the number "
                f"of multimodal data items: {max_num_mm_items}, got "
                f"{len(dummy_encoder_outputs)=} instead. This is most likely "
                "due to the 'get_multimodal_embeddings' method of the model "
                "not implemented correctly.")

            # Cache the dummy encoder outputs.
            self.encoder_cache["tmp"] = dict(enumerate(dummy_encoder_outputs))

        # For profile, have maximum num_reqs and that collectively have
        # maximum num_tokens.
        num_reqs = self.scheduler_config.max_num_seqs
        num_tokens = self.max_num_tokens
        min_tokens_per_req = num_tokens // num_reqs

        num_scheduled_tokens_list = [min_tokens_per_req] * num_reqs
        num_scheduled_tokens_list[-1] += num_tokens % num_reqs
        assert sum(num_scheduled_tokens_list) == num_tokens
        assert len(num_scheduled_tokens_list) == num_reqs

        num_scheduled_tokens = np.array(num_scheduled_tokens_list,
                                        dtype=np.int32)
        logit_indices = np.cumsum(num_scheduled_tokens) - 1

        with self.maybe_profile_with_lora(self.lora_config,
                                          num_scheduled_tokens):
            # Trigger compilation for general shape.
            hidden_states = self._dummy_run(self.max_num_tokens)
            if get_pp_group().is_last_rank:
                hidden_states = hidden_states[logit_indices]
                logits = self.model.compute_logits(hidden_states, None)
                dummy_tensors = lambda v: torch.full(
                    (num_reqs, ), v, device=self.device)
                dummy_metadata = SamplingMetadata(
                    temperature=dummy_tensors(0.5),
                    all_greedy=False,
                    all_random=False,
                    top_p=dummy_tensors(0.9),
                    top_k=dummy_tensors(logits.size(1) - 1),
                    min_p=None,
                    generators={},
                    max_num_logprobs=None,
                    no_penalties=True,
                    prompt_token_ids=torch.ones_like(logits,
                                                     dtype=torch.int64),
                    frequency_penalties=dummy_tensors(0.1),
                    presence_penalties=dummy_tensors(0.1),
                    repetition_penalties=dummy_tensors(0.1),
                    output_token_ids=[[] for _ in range(num_reqs)],
                    min_tokens={},
                    logit_bias=[None for _ in range(num_reqs)],
                    allowed_token_ids_mask=None,
<<<<<<< HEAD
=======
                    bad_words_token_ids={},
>>>>>>> a21076ed
                )
                sampler_output = self.model.sample(
                    logits=logits, sampling_metadata=dummy_metadata)
            else:
                logits = None
                sampler_output = None
                dummy_metadata = None
            torch.cuda.synchronize()
            del hidden_states, logits, sampler_output, dummy_metadata
            self.encoder_cache.clear()
        gc.collect()

    def capture_model(self) -> None:
        if not self.use_cuda_graph:
            logger.warning(
                "Skipping CUDA graph capture. Please add "
                "-O %s to use CUDA graphs.", CompilationLevel.PIECEWISE)
            return

        start_time = time.perf_counter()
        start_free_gpu_memory = torch.cuda.mem_get_info()[0]

        # Trigger CUDA graph capture for specific shapes.
        # Capture the large shapes first so that the smaller shapes
        # can reuse the memory pool allocated for the large shapes.
        with graph_capture(device=self.device):
            for num_tokens in reversed(self.cudagraph_batch_sizes):
                for _ in range(self.vllm_config.compilation_config.
                               cudagraph_num_of_warmups):
                    self._dummy_run(num_tokens)
                self._dummy_run(num_tokens)

        end_time = time.perf_counter()
        end_free_gpu_memory = torch.cuda.mem_get_info()[0]
        elapsed_time = end_time - start_time
        cuda_graph_size = start_free_gpu_memory - end_free_gpu_memory
        # This usually takes 5~20 seconds.
        logger.info("Graph capturing finished in %.0f secs, took %.2f GiB",
                    elapsed_time, cuda_graph_size / (1 << 30))

    def initialize_kv_cache(self, kv_cache_config: KVCacheConfig) -> None:
        """
        Initialize KV cache based on `kv_cache_config`.
        Args:
            kv_cache_config: Configuration for the KV cache, including the KV
            cache size of each layer
        """
        if len(kv_cache_config.groups) > 1:
            raise NotImplementedError(
                "Hybrid models with more than one KV cache type are not "
                "supported yet.")

        kv_caches: dict[str, torch.Tensor] = {}

        for layer_name, layer_spec in kv_cache_config.kv_cache_spec.items():
            tensor_config = kv_cache_config.tensors[layer_name]
            assert tensor_config.size % layer_spec.page_size_bytes == 0
            num_blocks = tensor_config.size // layer_spec.page_size_bytes
            if isinstance(layer_spec, FullAttentionSpec):
                kv_cache_shape = self.attn_backend.get_kv_cache_shape(
                    num_blocks, layer_spec.block_size, layer_spec.num_kv_heads,
                    layer_spec.head_size)
                dtype = layer_spec.dtype
                kv_caches[layer_name] = torch.zeros(kv_cache_shape,
                                                    dtype=dtype,
                                                    device=self.device)
            else:
                raise NotImplementedError

        bind_kv_cache(
            kv_caches,
            self.vllm_config.compilation_config.static_forward_context,
            self.kv_caches)

    def get_kv_cache_spec(self) -> KVCacheSpec:
        """
        Generates the KVCacheSpec by parsing the kv cache format from each
        Attention module in the static forward context.
        Returns:
            KVCacheSpec: A dictionary mapping layer names to their KV cache
            format. Layers that do not need KV cache are not included.
        """

        forward_ctx = self.vllm_config.compilation_config.static_forward_context
        block_size = self.vllm_config.cache_config.block_size
        use_mla = self.vllm_config.model_config.use_mla
        kv_cache_spec: KVCacheSpec = {}
        for layer_name, attn_module in forward_ctx.items():
            if isinstance(attn_module, FusedMoE):
                continue

            # TODO: Support other attention modules, e.g., sliding window,
            # cross-attention
            assert isinstance(attn_module, Attention)
            if attn_module.attn_type == AttentionType.DECODER:
                kv_cache_spec[layer_name] = FullAttentionSpec(
                    block_size=block_size,
                    num_kv_heads=attn_module.num_kv_heads,
                    head_size=attn_module.head_size,
                    dtype=attn_module.dtype,
                    use_mla=use_mla)
            elif attn_module.attn_type in (AttentionType.ENCODER,
                                           AttentionType.ENCODER_ONLY):
                # encoder-only attention does not need KV cache.
                continue
            elif attn_module.attn_type == AttentionType.ENCODER_DECODER:
                raise NotImplementedError
            else:
                raise ValueError(
                    f"Unknown attention type: {attn_module.attn_type}")

        return kv_cache_spec<|MERGE_RESOLUTION|>--- conflicted
+++ resolved
@@ -1375,10 +1375,7 @@
                     min_tokens={},
                     logit_bias=[None for _ in range(num_reqs)],
                     allowed_token_ids_mask=None,
-<<<<<<< HEAD
-=======
                     bad_words_token_ids={},
->>>>>>> a21076ed
                 )
                 sampler_output = self.model.sample(
                     logits=logits, sampling_metadata=dummy_metadata)
