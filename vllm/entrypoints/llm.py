--- conflicted
+++ resolved
@@ -234,17 +234,13 @@
             **kwargs,
         )
 
-<<<<<<< HEAD
         # Create the Engine (autoselects V0 vs V1)
         self.llm_engine = LLMEngine.from_engine_args(
             engine_args=engine_args, usage_context=UsageContext.LLM_CLASS)
         self.engine_class = type(self.llm_engine)
-=======
+
         self.request_counter = Counter()
         self.default_sampling_params: Union[dict[str, Any], None] = None
->>>>>>> 53ea6ad8
-
-        self.request_counter = Counter()
 
     def get_tokenizer(self) -> AnyTokenizer:
         return self.llm_engine.get_tokenizer_group(TokenizerGroup).tokenizer
